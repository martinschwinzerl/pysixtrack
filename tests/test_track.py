import numpy as np

import pysixtrack

element_list = [
    pysixtrack.elements.Drift,
    pysixtrack.elements.DriftExact,
    pysixtrack.elements.Multipole,
    pysixtrack.elements.Cavity,
    pysixtrack.elements.SawtoothCavity,
    pysixtrack.elements.XYShift,
    pysixtrack.elements.SRotation,
    pysixtrack.elements.RFMultipole,
    pysixtrack.elements.BeamMonitor,
    pysixtrack.elements.DipoleEdge,
    pysixtrack.elements.Line,
    pysixtrack.elements.LimitRect,
    pysixtrack.elements.LimitEllipse,
<<<<<<< HEAD
    pysixtrack.elements.BeamBeam4D,
    pysixtrack.elements.BeamBeam6D,
=======
    pysixtrack.elements.SpaceChargeCoasting,
    pysixtrack.elements.SpaceChargeBunched,
>>>>>>> 550f8a48
]


def test_track_all():
    for el in element_list:
        p = pysixtrack.Particles()
        el().track(p)


def test_track_rfmultipole():
    p1 = pysixtrack.Particles()
    p1.x = 1
    p1.y = 1
    p2 = p1.copy()

    el1 = pysixtrack.elements.RFMultipole(knl=[0.5, 2, 0.2], ksl=[0.5, 3, 0.1])
    el2 = pysixtrack.elements.Multipole(knl=el1.knl, ksl=el1.ksl)

    el1.track(p1)
    el2.track(p2)

    assert p1.compare(p2, abs_tol=1e-15)


def test_track_LimitRect():
    min_x = -0.1
    max_x = 0.3
    min_y = -0.5
    max_y = 0.1
    el = pysixtrack.elements.LimitRect(
        min_x=min_x, max_x=max_x, min_y=min_y, max_y=max_y
    )

    p1 = pysixtrack.Particles()
    p1.x = 1
    p1.y = 1
    ret = el.track(p1)
    assert ret == "Particle lost"

    arr = np.arange(0, 1, 0.001)
    p2 = pysixtrack.Particles(x=arr, y=arr)
    ret = el.track(p2)

    p2.x += max_x + 1e-6
    ret = el.track(p2)
    assert ret == "All particles lost"


def test_track_LimitEllipse():
    limit_a = 0.1
    limit_b = 0.2
    el = pysixtrack.elements.LimitEllipse(a=limit_a, b=limit_b)

    p1 = pysixtrack.Particles()
    p1.x = 1
    p1.y = 1
    ret = el.track(p1)
    assert ret == "Particle lost"

    arr = np.arange(0, 1, 0.001)
    p2 = pysixtrack.Particles(x=arr, y=arr)
    ret = el.track(p2)
    survived = np.where(
        (p2.x ** 2 / limit_a ** 2 + p2.y ** 2 / limit_b ** 2 <= 1.0)
    )
    assert len(p2.state) == len(survived[0])

    p2.x += limit_a + 1e-6
    ret = el.track(p2)
    assert ret == "All particles lost"<|MERGE_RESOLUTION|>--- conflicted
+++ resolved
@@ -16,13 +16,10 @@
     pysixtrack.elements.Line,
     pysixtrack.elements.LimitRect,
     pysixtrack.elements.LimitEllipse,
-<<<<<<< HEAD
     pysixtrack.elements.BeamBeam4D,
     pysixtrack.elements.BeamBeam6D,
-=======
     pysixtrack.elements.SpaceChargeCoasting,
     pysixtrack.elements.SpaceChargeBunched,
->>>>>>> 550f8a48
 ]
 
 
