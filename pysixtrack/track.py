import numpy as np
import math
import numba

from scipy.constants import e as qe
from scipy.constants import c as clight

from .gaussian_fields import get_Ex_Ey_Gx_Gy_gauss

from . import BB6D
from . import BB6Ddata

_factorial = np.array([1,
                       1,
                       2,
                       6,
                       24,
                       120,
                       720,
                       5040,
                       40320,
                       362880,
                       3628800,
                       39916800,
                       479001600,
                       6227020800,
                       87178291200,
                       1307674368000,
                       20922789888000,
                       355687428096000,
                       6402373705728000,
                       121645100408832000,
                       2432902008176640000])


class Element(object):
    def __init__(self, **nargs):
        not_allowed = set(nargs.keys())-set(self.__slots__)
        if len(not_allowed) > 0:
            cname = self.__class__.__name__
            raise NameError(f"{not_allowed} not allowed by {cname}")
        for name, default in zip(self.__slots__, self.__defaults__):
            setattr(self, name, nargs.get(name, default))

    def _slots(self):
        names = self.__slots__
        return zip(names, [getattr(self, name) for name in names])

    def __repr__(self):
        args = [f"{name}={val}" for name, val in self._slots()]
        args = ", ".join(args)
        return f"{self.__class__.__name__}({args})"

    def as_dict(self):
        return dict(self._slots())


class Drift(Element):
    __slots__ = ('length',)
    __units__ = ('meter',)
    __defaults__ = (0,)

    def track(self, p):
        length = self.length
        rpp = p.rpp
        xp = p.px*rpp
        yp = p.py*rpp
        p.x += xp*length
        p.y += yp*length
        p.zeta += length*(p.rvv-(1+(xp**2+yp**2)/2))
        p.s += length


class DriftExact(Element):
    __slots__ = ('length',)
    __units__ = ('meter',)
    __defaults__ = (0,)

    def track(self, p):
        sqrt = p._m.sqrt
        length = self.length
        opd = 1 + p.delta
        lpzi = length / sqrt(opd**2- p.px**2 - p.py**2)
        p.x += p.px*lpzi
        p.y += p.py*lpzi
        p.zeta  += p.rvv*length - opd*lpzi
        p.s += length


class Multipole(Element):
    __slots__ = ('knl', 'ksl', 'hxl', 'hyl', 'length')
    __units__ = ('meter^-order', 'meter^-order', 'radian', 'radian', 'meter')
    __defaults__ = ([], [], 0, 0, 0)

    @property
    def order(self):
        return max(len(self.knl), len(self.ksl))-1

    def track(self, p):
        order = self.order
        length = self.length
        knl = np.array(self.knl)
        ksl = np.array(self.ksl)
        if len(knl) < len(ksl):
            nknl = np.zeros(order+1, dtype=knl.dtype)
            nknl[:len(knl)] = knl
            knl = nknl
        elif len(knl) > len(ksl):
            nksl = np.zeros(order+1, dtype=ksl.dtype)
            nksl[:len(ksl)] = ksl
            ksl = nksl
        x = p.x
        y = p.y
        chi = p.chi
        dpx = knl[order]
        dpy = ksl[order]
        for ii in range(order, 0, -1):
            zre = (dpx*x-dpy*y)/ii
            zim = (dpx*y+dpy*x)/ii
            dpx = knl[ii-1]+zre
            dpy = ksl[ii-1]+zim
        dpx = -chi*dpx
        dpy = chi*dpy
        # curvature effect kick
        hxl = self.hxl
        hyl = self.hyl
        delta = p.delta
        if (hxl != 0 or hyl != 0):
            b1l = chi*knl[0]
            a1l = chi*ksl[0]
<<<<<<< HEAD
            hxx = hxl/length*x
            hyy = hyl/length*y
            dpx += hxl + hxl*p.delta - b1l*hxx
            dpy -= hyl + hyl*p.delta - a1l*hyy
            p.zeta -= chi*(hxx-hyy)*length
=======
            hxlx = hxl*x
            hyly = hyl*y
            if (length > 0):
                hxx = hxlx/length
                hyy = hyly/length
            else:  # non physical weak focusing disabled (SixTrack mode)
                hxx = 0
                hyy = 0
            dpx += hxl + hxl*delta - b1l*hxx
            dpy -= hyl + hyl*delta - a1l*hyy
            p.zeta -= chi*(hxlx-hyly)
>>>>>>> deab0ed9
        p.px += dpx
        p.py += dpy


class XYShift(Element):
    """shift of the reference"""
    __slots__ = ('dx', 'dy')
    __units__ = ('meter', 'meter')
    __defaults__ = (0, 0)

    def track(self, p):
        p.x -= self.dx
        p.y -= self.dy


class SRotation(Element):
    """anti-clockwise rotation of the reference frame"""
    __slots__ = ('angle',)
    __units__ = ('degree',)
    __defaults__ = (0,)

    def track(self, p):
        deg2rag = p._m.pi/180
        cz = p._m.cos(self.angle*deg2rag)
        sz = p._m.sin(self.angle*deg2rag)
        print(cz, sz)
        xn = cz*p.x + sz*p.y
        yn = -sz*p.x + cz*p.y
        p.x = xn
        p.y = yn
        xn = cz*p.px + sz*p.py
        yn = -sz*p.px + cz*p.py
        p.px = xn
        p.py = yn


class Cavity(Element):
    __slots__ = ('voltage', 'frequency', 'lag')
    __units__ = ('volt', 'hertz', 'degree')
    __defaults__ = (0, 0, 0)

    def track(self, p):
        sin = p._m.sin
        pi = p._m.pi
        k = 2*pi*self.frequency/p.clight
        tau = p.zeta/p.rvv/p.beta0
        phase = self.lag*pi/180-k*tau
        p.add_to_energy(p.chi*self.voltage*sin(phase))


class RFMultipole(Element):
    __slots__ = ('voltage', 'frequency', 'knl', 'ksl', 'pn', 'ps')
    __units__ = ('volt', 'hertz', [], [], [], [])
    __defaults__ = (0, 0, 0, 0, 0)


class Line(Element):
    __slots__ = ('elements',)
    __defaults__ = ([],)

    def track(self, p):
        for el in self.elements:
            el.track(p)

    def track_elem_by_elem(self, p):
        out = []
        for el in self.elements:
            out.append(p.copy())
            el.track(p)
        return out


class BeamBeam4D(Element):
    __slots__ = ('q_part', 'N_part', 'sigma_x', 'sigma_y', 'beta_s',
                 'min_sigma_diff', 'Delta_x', 'Delta_y', 'Dpx_sub', 'Dpy_sub', 'enabled')
    __units__ = ('C', [], 'm', 'm', [],
                 'm', 'm', 'm', [], [], [])
    __defaults__ = (0., 0., 0., 0., 0.,
                    0., 0., 0., 0., 0., True)

    def track(self, p):
        if self.enabled:
            charge = p.qratio*p.q0*qe
            x = p.x - self.Delta_x
            px = p.px
            y = p.y - self.Delta_y
            py = p.py

            chi = p.chi

            beta = p.beta0/p.rvv
            p0c = p.p0c*qe

            Ex, Ey = get_Ex_Ey_Gx_Gy_gauss(x, y, self.sigma_x, self.sigma_y,
                                           min_sigma_diff=1e-10, skip_Gs=True, mathlib=p._m)

            fact_kick = chi * self.N_part * self.q_part * charge * \
                (1. + beta * self.beta_s)/(p0c*(beta + self.beta_s))

            px += (fact_kick*Ex - self.Dpx_sub)
            py += (fact_kick*Ey - self.Dpy_sub)

            p.px = px
            p.py = py

    def tobuffer(self):

        buffer_list = []

        buffer_list.append(np.array([self.q_part], dtype=np.float64))
        buffer_list.append(np.array([self.N_part], dtype=np.float64))
        buffer_list.append(np.array([self.sigma_x], dtype=np.float64))
        buffer_list.append(np.array([self.sigma_y], dtype=np.float64))
        buffer_list.append(np.array([self.beta_s], dtype=np.float64))
        buffer_list.append(np.array([self.min_sigma_diff], dtype=np.float64))
        buffer_list.append(np.array([self.Delta_x], dtype=np.float64))
        buffer_list.append(np.array([self.Delta_y], dtype=np.float64))
        buffer_list.append(np.array([self.Dpx_sub], dtype=np.float64))
        buffer_list.append(np.array([self.Dpy_sub], dtype=np.float64))
        buffer_list.append(BB6Ddata.int_to_float64arr({True:1, False:0}[self.enabled]))

        buf = np.concatenate(buffer_list)
        
        return buf


class BeamBeam6D(Element):
    __slots__ = (['q_part', 'N_part_tot', 'sigmaz', 'N_slices', 'min_sigma_diff', 'threshold_singular',
                  'phi', 'alpha',
                  'Sig_11_0', 'Sig_12_0', 'Sig_13_0',
                  'Sig_14_0', 'Sig_22_0', 'Sig_23_0',
                  'Sig_24_0', 'Sig_33_0', 'Sig_34_0', 'Sig_44_0',
                  'delta_x', 'delta_y',
                  'x_CO', 'px_CO', 'y_CO', 'py_CO', 'sigma_CO', 'delta_CO',
                  'Dx_sub', 'Dpx_sub', 'Dy_sub', 'Dpy_sub', 'Dsigma_sub', 'Ddelta_sub',
                  'enabled'])
    __units__ = tuple(len(__slots__)*[[]])
    __defaults__ = tuple(len(__slots__)*[0.])

    def track(self, p):
        if self.enabled:
            bb6data = BB6Ddata.BB6D_init(
                self.q_part, self.N_part_tot, self.sigmaz, self.N_slices, self.min_sigma_diff, self.threshold_singular,
                self.phi, self.alpha,
                self.Sig_11_0, self.Sig_12_0, self.Sig_13_0,
                self.Sig_14_0, self.Sig_22_0, self.Sig_23_0,
                self.Sig_24_0, self.Sig_33_0, self.Sig_34_0, self.Sig_44_0,
                self.delta_x, self.delta_y,
                self.x_CO, self.px_CO, self.y_CO, self.py_CO, self.sigma_CO, self.delta_CO,
                self.Dx_sub, self.Dpx_sub, self.Dy_sub, self.Dpy_sub, self.Dsigma_sub, self.Ddelta_sub,
                self.enabled)
            x_ret, px_ret, y_ret, py_ret, zeta_ret, delta_ret = BB6D.BB6D_track(
                p.x, p.px, p.y, p.py, p.zeta, p.delta, p.q0*qe, p.p0c/clight*qe, bb6data)
            self._last_bb6data = bb6data
            p.x = x_ret
            p.px = px_ret
            p.y = y_ret
            p.py = py_ret
            p.zeta = zeta_ret
            p.delta = delta_ret


classes = [cls for cls in globals().values() if isinstance(cls, type)]
elements = [cls for cls in classes if issubclass(cls, Element)]
__all__ = [cls.__name__ for cls in elements]
__all__.append('element_types')

element_types = dict((cls.__name__, cls) for cls in elements)<|MERGE_RESOLUTION|>--- conflicted
+++ resolved
@@ -128,13 +128,6 @@
         if (hxl != 0 or hyl != 0):
             b1l = chi*knl[0]
             a1l = chi*ksl[0]
-<<<<<<< HEAD
-            hxx = hxl/length*x
-            hyy = hyl/length*y
-            dpx += hxl + hxl*p.delta - b1l*hxx
-            dpy -= hyl + hyl*p.delta - a1l*hyy
-            p.zeta -= chi*(hxx-hyy)*length
-=======
             hxlx = hxl*x
             hyly = hyl*y
             if (length > 0):
@@ -146,7 +139,6 @@
             dpx += hxl + hxl*delta - b1l*hxx
             dpy -= hyl + hyl*delta - a1l*hyy
             p.zeta -= chi*(hxlx-hyly)
->>>>>>> deab0ed9
         p.px += dpx
         p.py += dpy
 
