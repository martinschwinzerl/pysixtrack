import numpy as np
import math
import numba

from scipy.constants import e as qe
from scipy.constants import c as clight

from .gaussian_fields import get_Ex_Ey_Gx_Gy_gauss

from . import BB6D
from . import BB6Ddata

_factorial = np.array([1,
                       1,
                       2,
                       6,
                       24,
                       120,
                       720,
                       5040,
                       40320,
                       362880,
                       3628800,
                       39916800,
                       479001600,
                       6227020800,
                       87178291200,
                       1307674368000,
                       20922789888000,
                       355687428096000,
                       6402373705728000,
                       121645100408832000,
                       2432902008176640000])


class Element(object):
    def __init__(self, **nargs):
        not_allowed = set(nargs.keys())-set(self.__slots__)
        if len(not_allowed) > 0:
            cname = self.__class__.__name__
            raise NameError(f"{not_allowed} not allowed by {cname}")
        for name, default in zip(self.__slots__, self.__defaults__):
            setattr(self, name, nargs.get(name, default))

    def _slots(self):
        names = self.__slots__
        return zip(names, [getattr(self, name) for name in names])

    def __repr__(self):
        args = [f"{name}={val}" for name, val in self._slots()]
        args = ", ".join(args)
        return f"{self.__class__.__name__}({args})"

    def as_dict(self):
        return dict(self._slots())


class Drift(Element):
    __slots__ = ('length',)
    __units__ = ('meter',)
    __defaults__ = (0,)

    def track(self, p):
        length = self.length
        rpp = p.rpp
        xp = p.px*rpp
        yp = p.py*rpp
        p.x += xp*length
        p.y += yp*length
        p.zeta += length*(p.rvv-(1+(xp**2+yp**2)/2))
        p.s += length


class DriftExact(Element):
    __slots__ = ('length',)
    __units__ = ('meter',)
    __defaults__ = (0,)

    def track(self, p):
        sqrt = p._m.sqrt
        length = self.length
        opd = 1 + p.delta
        lpzi = length / sqrt(opd**2- p.px**2 - p.py**2)
        p.x += p.px*lpzi
        p.y += p.py*lpzi
        p.zeta  += p.rvv*length - opd*lpzi
        p.s += length


class Multipole(Element):
    __slots__ = ('knl', 'ksl', 'hxl', 'hyl', 'length')
    __units__ = ('meter^-order', 'meter^-order', 'radian', 'radian', 'meter')
    __defaults__ = ([], [], 0, 0, 0)

    @property
    def order(self):
        return max(len(self.knl), len(self.ksl))-1

    def track(self, p):
        order = self.order
        length = self.length
        knl = np.array(self.knl)
        ksl = np.array(self.ksl)
        if len(knl) < len(ksl):
            nknl = np.zeros(order+1, dtype=knl.dtype)
            nknl[:len(knl)] = knl
            knl = nknl
        elif len(knl) > len(ksl):
            nksl = np.zeros(order+1, dtype=ksl.dtype)
            nksl[:len(ksl)] = ksl
            ksl = nksl
        x = p.x
        y = p.y
        chi = p.chi
        dpx = knl[order]
        dpy = ksl[order]
        for ii in range(order, 0, -1):
            zre = (dpx*x-dpy*y)/ii
            zim = (dpx*y+dpy*x)/ii
            dpx = knl[ii-1]+zre
            dpy = ksl[ii-1]+zim
        dpx = -chi*dpx
        dpy = chi*dpy
        # curvature effect kick
        hxl = self.hxl
        hyl = self.hyl
        delta = p.delta
        if (hxl != 0 or hyl != 0):
            b1l = chi*knl[0]
            a1l = chi*ksl[0]
            hxlx = hxl*x
            hyly = hyl*y
            if (length > 0):
                hxx = hxlx/length
                hyy = hyly/length
            else:  # non physical weak focusing disabled (SixTrack mode)
                hxx = 0
                hyy = 0
            dpx += hxl + hxl*delta - b1l*hxx
            dpy -= hyl + hyl*delta - a1l*hyy
            p.zeta -= chi*(hxlx-hyly)
        p.px += dpx
        p.py += dpy


class XYShift(Element):
    """shift of the reference"""
    __slots__ = ('dx', 'dy')
    __units__ = ('meter', 'meter')
    __defaults__ = (0, 0)

    def track(self, p):
        p.x -= self.dx
        p.y -= self.dy


class SRotation(Element):
    """anti-clockwise rotation of the reference frame"""
    __slots__ = ('angle',)
    __units__ = ('degree',)
    __defaults__ = (0,)

    def track(self, p):
        deg2rag = p._m.pi/180
        cz = p._m.cos(self.angle*deg2rag)
        sz = p._m.sin(self.angle*deg2rag)
        print(cz, sz)
        xn = cz*p.x + sz*p.y
        yn = -sz*p.x + cz*p.y
        p.x = xn
        p.y = yn
        xn = cz*p.px + sz*p.py
        yn = -sz*p.px + cz*p.py
        p.px = xn
        p.py = yn


class Cavity(Element):
    __slots__ = ('voltage', 'frequency', 'lag')
    __units__ = ('volt', 'hertz', 'degree')
    __defaults__ = (0, 0, 0)

    def track(self, p):
        sin = p._m.sin
        pi = p._m.pi
        k = 2*pi*self.frequency/p.clight
        tau = p.zeta/p.rvv/p.beta0
        phase = self.lag*pi/180-k*tau
        p.add_to_energy(p.chi*self.voltage*sin(phase))


class RFMultipole(Element):
    __slots__ = ('voltage', 'frequency', 'knl', 'ksl', 'pn', 'ps')
    __units__ = ('volt', 'hertz', [], [], [], [])
    __defaults__ = (0, 0, 0, 0, 0)


class Line(Element):
    __slots__ = ('elements',)
    __defaults__ = ([],)

    def track(self, p):
        for el in self.elements:
            el.track(p)

    def track_elem_by_elem(self, p):
        out = []
        for el in self.elements:
            out.append(p.copy())
            el.track(p)
        return out


class BeamBeam4D(Element):
    __slots__ = ('q_part', 'N_part', 'sigma_x', 'sigma_y', 'beta_s',
                 'min_sigma_diff', 'Delta_x', 'Delta_y', 'Dpx_sub', 'Dpy_sub', 'enabled')
    __units__ = ('C', [], 'm', 'm', [],
                 'm', 'm', 'm', [], [], [])
    __defaults__ = (0., 0., 0., 0., 0.,
                    0., 0., 0., 0., 0., True)

    def track(self, p):
        if self.enabled:
            charge = p.qratio*p.q0*qe
            x = p.x - self.Delta_x
            px = p.px
            y = p.y - self.Delta_y
            py = p.py

            chi = p.chi

            beta = p.beta0/p.rvv
            p0c = p.p0c*qe

            Ex, Ey = get_Ex_Ey_Gx_Gy_gauss(x, y, self.sigma_x, self.sigma_y,
                                           min_sigma_diff=1e-10, skip_Gs=True, mathlib=p._m)

            fact_kick = chi * self.N_part * self.q_part * charge * \
                (1. + beta * self.beta_s)/(p0c*(beta + self.beta_s))

            px += (fact_kick*Ex - self.Dpx_sub)
            py += (fact_kick*Ey - self.Dpy_sub)

            p.px = px
            p.py = py


class BeamBeam6D(Element):
    __slots__ = (['q_part', 'N_part_tot', 'sigmaz', 'N_slices', 'min_sigma_diff', 'threshold_singular',
                  'phi', 'alpha',
                  'Sig_11_0', 'Sig_12_0', 'Sig_13_0',
                  'Sig_14_0', 'Sig_22_0', 'Sig_23_0',
                  'Sig_24_0', 'Sig_33_0', 'Sig_34_0', 'Sig_44_0',
                  'delta_x', 'delta_y',
                  'x_CO', 'px_CO', 'y_CO', 'py_CO', 'sigma_CO', 'delta_CO',
                  'Dx_sub', 'Dpx_sub', 'Dy_sub', 'Dpy_sub', 'Dsigma_sub', 'Ddelta_sub',
                  'enabled'])
    __units__ = tuple(len(__slots__)*[[]])
    __defaults__ = tuple(len(__slots__)*[0.])

    def track(self, p):
<<<<<<< HEAD
        if self.BB6D_data.enabled:
            #import pdb; pdb.set_trace()
            x_ret, px_ret, y_ret, py_ret, zeta_ret, delta_ret = BB6D.BB6D_track(p.x, p.px, p.y, p.py, p.zeta, p.delta, p.q0*qe, p.p0c/clight*qe, self.BB6D_data)

=======
        if self.enabled:
            bb6data = BB6Ddata.BB6D_init(
                self.q_part, self.N_part_tot, self.sigmaz, self.N_slices, self.min_sigma_diff, self.threshold_singular,
                self.phi, self.alpha,
                self.Sig_11_0, self.Sig_12_0, self.Sig_13_0,
                self.Sig_14_0, self.Sig_22_0, self.Sig_23_0,
                self.Sig_24_0, self.Sig_33_0, self.Sig_34_0, self.Sig_44_0,
                self.delta_x, self.delta_y,
                self.x_CO, self.px_CO, self.y_CO, self.py_CO, self.sigma_CO, self.delta_CO,
                self.Dx_sub, self.Dpx_sub, self.Dy_sub, self.Dpy_sub, self.Dsigma_sub, self.Ddelta_sub,
                self.enabled)
            x_ret, px_ret, y_ret, py_ret, zeta_ret, delta_ret = BB6D.BB6D_track(
                p.x, p.px, p.y, p.py, p.zeta, p.delta, p.q0*qe, p.p0c/clight*qe, bb6data)
            self._last_bb6data = bb6data
>>>>>>> 2dd6a46e
            p.x = x_ret
            p.px = px_ret
            p.y = y_ret
            p.py = py_ret
            p.zeta = zeta_ret
            p.delta = delta_ret


classes = [cls for cls in globals().values() if isinstance(cls, type)]
elements = [cls for cls in classes if issubclass(cls, Element)]
__all__ = [cls.__name__ for cls in elements]
__all__.append('element_types')

element_types = dict((cls.__name__, cls) for cls in elements)<|MERGE_RESOLUTION|>--- conflicted
+++ resolved
@@ -259,12 +259,6 @@
     __defaults__ = tuple(len(__slots__)*[0.])
 
     def track(self, p):
-<<<<<<< HEAD
-        if self.BB6D_data.enabled:
-            #import pdb; pdb.set_trace()
-            x_ret, px_ret, y_ret, py_ret, zeta_ret, delta_ret = BB6D.BB6D_track(p.x, p.px, p.y, p.py, p.zeta, p.delta, p.q0*qe, p.p0c/clight*qe, self.BB6D_data)
-
-=======
         if self.enabled:
             bb6data = BB6Ddata.BB6D_init(
                 self.q_part, self.N_part_tot, self.sigmaz, self.N_slices, self.min_sigma_diff, self.threshold_singular,
@@ -279,7 +273,6 @@
             x_ret, px_ret, y_ret, py_ret, zeta_ret, delta_ret = BB6D.BB6D_track(
                 p.x, p.px, p.y, p.py, p.zeta, p.delta, p.q0*qe, p.p0c/clight*qe, bb6data)
             self._last_bb6data = bb6data
->>>>>>> 2dd6a46e
             p.x = x_ret
             p.px = px_ret
             p.y = y_ret
