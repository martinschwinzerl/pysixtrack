--- conflicted
+++ resolved
@@ -208,10 +208,6 @@
 
     sigma = property(lambda self: (self.beta0/self.beta)*self.zeta)
 
-<<<<<<< HEAD
-    sigma= property(lambda self: (self.beta0/self.beta)*self.zeta)
-=======
->>>>>>> 1d5fe48c
     @sigma.setter
     def set_sigma(self, sigma):
         self._zeta = self.beta/self.beta0*sigma
