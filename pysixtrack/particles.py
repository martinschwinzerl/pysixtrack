from collections import namedtuple
from copy import deepcopy

import numpy as np

# attaching faddeeva to np
from scipy.special import wofz


def wfun(z_re, z_im):
    w = wofz(z_re+1j*z_im)
    return w.real, w.imag


np.wfun = wfun


def count_not_none(*lst):
    return len(lst)-sum(p is None for p in lst)


class Particles(object):
    clight = 299792458
    pi = 3.141592653589793238
    echarge = 1.602176565e-19
    emass = 0.510998928e6
    pmass = 938.272046e6
    epsilon0 = 8.854187817e-12
    mu0 = 4e-7*pi
    eradius = echarge**2/(4*pi*epsilon0*emass*clight**2)
    pradius = echarge**2/(4*pi*epsilon0*pmass*clight**2)
    anumber = 6.02214129e23
    kboltz = 1.3806488e-23

    def _g1(self, mass0, p0c, energy0):
        beta0 = p0c/energy0
        gamma0 = energy0/mass0
        return mass0, beta0, gamma0, p0c, energy0

    def _g2(self, mass0, beta0, gamma0):
        energy0 = mass0*gamma0
        p0c = energy0*beta0
        return mass0, beta0, gamma0, p0c, energy0

    def _f1(self, mass0, p0c):
        sqrt = self._m.sqrt
        energy0 = sqrt(p0c**2+mass0**2)
        return self._g1(mass0, p0c, energy0)

    def _f2(self, mass0, energy0):
        sqrt = self._m.sqrt
        p0c = sqrt(energy0**2-mass0**2)
        return self._g1(mass0, p0c, energy0)

    def _f3(self, mass0, beta0):
        sqrt = self._m.sqrt
        gamma0 = 1/sqrt(1-beta0**2)
        return self._g2(mass0, beta0, gamma0)

    def _f4(self, mass0, gamma0):
        sqrt = self._m.sqrt
        beta0 = sqrt(1-1/gamma0**2)
        return self._g2(mass0, beta0, gamma0)

    def copy(self):
        p = Particles()
        for k, v in list(self.__dict__.items()):
            if type(v) in [np.ndarray, dict]:
                v = v.copy()
            p.__dict__[k] = v
        return p

    def __init__ref(self, p0c, energy0, gamma0, beta0):
        not_none = count_not_none(beta0, gamma0, p0c, energy0)
        if not_none == 0:
            p0c = 1e9
            not_none = 1
            #raise ValueError("Particles defined without energy reference")
        if not_none == 1:
            if p0c is not None:
                self.p0c = p0c
            elif energy0 is not None:
                self.energy0 = energy0
            elif gamma0 is not None:
                self.gamma0 = gamma0
            elif beta0 is not None:
                self.beta0 = beta0
        else:
            raise ValueError(f"""\
            Particles defined with multiple energy references:
            p0c    = {p0c},
            energy0     = {energy0},
            gamma0 = {gamma0},
            beta0  = {beta0}""")

    def __init__delta(self, delta, ptau, psigma):
        not_none = count_not_none(delta, ptau, psigma)
        if not_none == 0:
            self.delta = 0.
        elif not_none == 1:
            if delta is not None:
                self.delta = delta
            elif ptau is not None:
                self.ptau = ptau
            elif psigma is not None:
                self.psigma = psigma
        else:
            raise ValueError(f"""
            Particles defined with multiple energy deviations:
            delta  = {delta},
            ptau     = {ptau},
            psigma = {psigma}""")

    def __init__zeta(self, zeta, tau, sigma):
        not_none = count_not_none(zeta, tau, sigma)
        if not_none == 0:
            self.zeta = 0.
        elif not_none == 1:
            if zeta is not None:
                self.zeta = zeta
            elif tau is not None:
                self.tau = tau
            elif sigma is not None:
                self.sigma = sigma
        else:
            raise ValueError(f"""\
            Particles defined with multiple time deviations:
            zeta  = {zeta},
            tau   = {tau},
            sigma = {sigma}""")

    def __init__chi(self, mratio, qratio, chi):
        not_none = count_not_none(mratio, qratio, chi)
        if not_none == 0:
            self._chi = 1.
            self._mratio = 1.
            self._qratio = 1.
        elif not_none == 1:
            raise ValueError(f"""\
            Particles defined with insufficient mass/charge information:
            chi    = {chi},
            mratio = {mratio},
            qratio = {qratio}""")
        elif not_none == 2:
            if chi is None:
                self._mratio = mratio
                self.qratio = qratio
            elif mratio is None:
                self._chi = chi
                self.qratio = qratio
            elif qratio is None:
                self._chi = chi
                self.mratio = mratio
        else:
            raise ValueError(f"""
            Particles defined with multiple mass/charge information:
            chi    = {chi},
            mratio = {mratio},
            qratio = {qratio}""")

    def __init__(self,
                 s=0., x=0., px=0., y=0., py=0.,
                 delta=None, ptau=None, psigma=None, rvv=None,
                 zeta=None, tau=None, sigma=None,
                 mass0=pmass, q0=1.,
                 p0c=None, energy0=None, gamma0=None, beta0=None,
                 chi=None, mratio=None, qratio=None,
                 partid=None, turn=None, state=None, elemid=None,
                 mathlib=np, **args):

        self._m = mathlib
        self.s = s
        self.x = x
        self.px = px
        self.y = y
        self.py = py
        self.zeta = zeta
        self._mass0 = mass0
        self.q0 = q0
        self._update_coordinates = False
        self.__init__ref(p0c, energy0, gamma0, beta0)
        self.__init__delta(delta, ptau, psigma)
        self.__init__zeta(zeta, tau, sigma)
        self.__init__chi(chi, mratio, qratio)
        self._update_coordinates = True
        self.partid = partid
        self.turn = turn
        self.state = state

    Px = property(lambda p: p.px*p.p0c*p.mratio)
    Py = property(lambda p: p.py*p.p0c*p.mratio)
    Energy = property(lambda p: (p.ptau*p.p0c+p.energy0)*p.mratio)
    Pc = property(lambda p: (p.delta*p.p0c+p.p0c)*p.mratio)
    mass = property(lambda p:  p.mass0*p.mratio)
    beta = property(lambda p:  (1+p.delta)/(1/p.beta0+p.ptau))
    # rvv = property(lambda self: self.beta/self.beta0)
    # rpp = property(lambda self: 1/(1+self.delta))

    rvv = property(lambda self:  self._rvv)
    rpp = property(lambda self:  self._rpp)

    def add_to_energy(self, energy):
        sqrt = self._m.sqrt
<<<<<<< HEAD
        deltabeta0 = self.delta*self.beta0
        ptaubeta0 = sqrt(deltabeta0**2+2*deltabeta0*self.beta0 +1)-1
        ptaubeta0 += energy/self.energy0
        ptau=ptaubeta0/self.beta0
        self._delta = sqrt(ptau**2+2*ptau/self.beta0+1)-1
        self._rvv  = (1+self.delta)/(1+ptaubeta0)
        self._rpp  =  1/(1+self.delta)
=======
        oldrvv = self._rvv
        deltabeta0 = self.delta*self.beta0
        ptaubeta0 = sqrt(deltabeta0**2+2*deltabeta0*self.beta0 + 1)-1
        ptaubeta0 += energy/self.energy0
        ptau = ptaubeta0/self.beta0
        self._delta = sqrt(ptau**2+2*ptau/self.beta0+1)-1
        self._rvv = (1+self.delta)/(1+ptaubeta0)
        self._rpp = 1/(1+self.delta)
        self.zeta *= self._rvv/oldrvv
>>>>>>> a2fd52bd

    delta = property(lambda self: self._delta)

    @delta.setter
    def delta(self, delta):
        sqrt = self._m.sqrt
        self._delta = delta
        deltabeta0 = delta*self.beta0
        ptaubeta0 = sqrt(deltabeta0**2+2*deltabeta0*self.beta0 + 1)-1
<<<<<<< HEAD
        self._rvv  = (1+self.delta)/(1+ptaubeta0)
        self._rpp  =  1/(1+self.delta)
=======
        self._rvv = (1+self.delta)/(1+ptaubeta0)
        self._rpp = 1/(1+self.delta)
>>>>>>> a2fd52bd

    psigma = property(lambda self: self.ptau/self.beta0)

    @psigma.setter
    def psigma(self, psigma):
        self.ptau = psigma*self.beta0

    tau = property(lambda self: self.zeta/self.beta)

    @tau.setter
    def tau(self, tau):
        self.zeta = self.beta*tau

    sigma = property(lambda self: (self.beta0/self.beta)*self.zeta)

    @sigma.setter
    def sigma(self, sigma):
        self.zeta = self.beta/self.beta0*sigma

    @property
    def ptau(self):
        sqrt = self._m.sqrt
        return sqrt(self.delta**2+2*self.delta + 1/self.beta0**2)-1/self.beta0

    @ptau.setter
    def ptau(self, ptau):
        sqrt = self._m.sqrt
        self.delta = sqrt(ptau**2+2*ptau/self.beta0+1)-1

    mass0 = property(lambda self: self._mass0)

    @mass0.setter
    def mass0(self, mass0):
        new = self._f1(mass0, self.p0c)

    beta0 = property(lambda self: self._beta0)

    @beta0.setter
    def beta0(self, beta0):
        new = self._f3(self.mass0, beta0)
        self._update_ref(*new)
        self._update_particles(*new)

    gamma0 = property(lambda self: self._gamma0)

    @gamma0.setter
    def gamma0(self, gamma0):
        new = self._f4(self.mass0, gamma0)
        self._update_ref(*new)
        self._update_particles(*new)

    p0c = property(lambda self: self._p0c)

    @p0c.setter
    def p0c(self, p0c):
        new = self._f1(self.mass0, p0c)
        self._update_ref(*new)
        self._update_particles(*new)

    energy0 = property(lambda self: self._energy0)

    @energy0.setter
    def energy0(self, energy0):
        new = self._f2(self.mass0, energy0)
        self._update_ref(*new)
        self._update_particles(*new)
    mratio = property(lambda self: self._mratio)

    @mratio.setter
    def mratio(self, mratio):
        Px, Py, Energy, Pc = self.Px, self.Py, self.Energy, self.Pc
        self._ptau = Energy/(mratio*energy0)-1
        self._delta = Energy/(delta*energy0)-1
        self.px = Px/(p0c*mratio)
        self.py = Py/(p0c*mratio)
        self._chi = self._qratio/mratio
        self._mratio = mratio
    qratio = property(lambda self: self._qratio)

    @qratio.setter
    def qratio(self, qratio):
        self._chi = qratio/self._mratio
        self._qratio = qratio
    chi = property(lambda self: self._chi)

    @chi.setter
    def chi(self, chi):
        self._qratio = self._chi*self._mratio
        self._chi = chi

    def _update_ref(self, mass0, beta0, gamma0, p0c, energy0):
        self._mass0 = mass0
        self._beta0 = beta0
        self._gamma0 = gamma0
        self._p0c = p0c
        self._energy0 = energy0

    def _update_particles(self, mass0, beta0, gamma0, p0c, energy0):
        if self._update_coordinates:
            Px = self.Px
            Py = self.Py
            Energy = self.Energy
            Pc = self.Pc
            mratio = mass/mass0
            self._mratio = mratio
            self._chi = self._qratio/mratio
            self._ptau = Energy/(mratio*energy0)-1
            self._delta = Energy/(delta*energy0)-1
            self.px = Px/(p0c*mratio)
            self.py = Py/(p0c*mratio)

    def __repr__(self):
        out = f"""\
        mass0   = {self.mass0}
        p0c     = {self.p0c}
        energy0 = {self.energy0}
        beta0   = {self.beta0}
        gamma0  = {self.gamma0}
        s       = {self.s}
        x       = {self.x}
        px      = {self.px}
        y       = {self.y}
        py      = {self.py}
        zeta    = {self.zeta}
        delta   = {self.delta}
        ptau    = {self.ptau}
        mratio  = {self.mratio}
        qratio  = {self.qratio}
        chi     = {self.chi}"""
        return out<|MERGE_RESOLUTION|>--- conflicted
+++ resolved
@@ -201,15 +201,6 @@
 
     def add_to_energy(self, energy):
         sqrt = self._m.sqrt
-<<<<<<< HEAD
-        deltabeta0 = self.delta*self.beta0
-        ptaubeta0 = sqrt(deltabeta0**2+2*deltabeta0*self.beta0 +1)-1
-        ptaubeta0 += energy/self.energy0
-        ptau=ptaubeta0/self.beta0
-        self._delta = sqrt(ptau**2+2*ptau/self.beta0+1)-1
-        self._rvv  = (1+self.delta)/(1+ptaubeta0)
-        self._rpp  =  1/(1+self.delta)
-=======
         oldrvv = self._rvv
         deltabeta0 = self.delta*self.beta0
         ptaubeta0 = sqrt(deltabeta0**2+2*deltabeta0*self.beta0 + 1)-1
@@ -219,7 +210,6 @@
         self._rvv = (1+self.delta)/(1+ptaubeta0)
         self._rpp = 1/(1+self.delta)
         self.zeta *= self._rvv/oldrvv
->>>>>>> a2fd52bd
 
     delta = property(lambda self: self._delta)
 
@@ -229,13 +219,8 @@
         self._delta = delta
         deltabeta0 = delta*self.beta0
         ptaubeta0 = sqrt(deltabeta0**2+2*deltabeta0*self.beta0 + 1)-1
-<<<<<<< HEAD
-        self._rvv  = (1+self.delta)/(1+ptaubeta0)
-        self._rpp  =  1/(1+self.delta)
-=======
         self._rvv = (1+self.delta)/(1+ptaubeta0)
         self._rpp = 1/(1+self.delta)
->>>>>>> a2fd52bd
 
     psigma = property(lambda self: self.ptau/self.beta0)
 
