import numpy as np

from . import elements as pysixtrack_elements


def iter_from_madx_sequence(
    sequence,
    classes=pysixtrack_elements,
    ignored_madtypes=[],
    exact_drift=False,
    drift_threshold=1e-6,
    install_apertures=False,
):

    if exact_drift:
        myDrift = classes.DriftExact
    else:
        myDrift = classes.Drift
    seq = sequence

    elements = seq.elements
    ele_pos = seq.element_positions()

    old_pp = 0.0
    i_drift = 0
    for ee, pp in zip(elements, ele_pos):

        if pp > old_pp + drift_threshold:
            yield "drift_%d" % i_drift, myDrift(length=(pp - old_pp))
            old_pp = pp
            i_drift += 1

        eename = ee.name
        mad_etype = ee.base_type.name

        if ee.length > 0:
            raise ValueError(f"Sequence {seq} contains {eename} with length>0")

        if mad_etype in [
            "marker",
            "monitor",
            "hmonitor",
            "vmonitor",
            "rcollimator",
            "instrument",
            "solenoid",
            "drift",
        ]:
            newele = myDrift(length=ee.l)

        elif mad_etype in ignored_madtypes:
            pass

        elif mad_etype == "multipole":
            knl = ee.knl if hasattr(ee, "knl") else [0]
            ksl = ee.ksl if hasattr(ee, "ksl") else [0]
            newele = classes.Multipole(
                knl=list(knl), ksl=list(ksl), hxl=knl[0], hyl=0, length=ee.lrad
            )

        elif mad_etype == "tkicker":
            hkick = [-ee.hkick] if hasattr(ee, "hkick") else []
            vkick = [ee.vkick] if hasattr(ee, "vkick") else []
            newele = classes.Multipole(
                knl=hkick, ksl=vkick, length=ee.lrad, hxl=0, hyl=0
            )

        elif mad_etype == "vkicker":
            newele = classes.Multipole(
                knl=[], ksl=[ee.kick], length=ee.lrad, hxl=0, hyl=0
            )

        elif mad_etype == "hkicker":
            newele = classes.Multipole(
                knl=[-ee.kick], ksl=[], length=ee.lrad, hxl=0, hyl=0
            )
        elif mad_etype == "dipedge":
            newele = classes.DipoleEdge(
                h=ee.h, e1=ee.e1, hgap=ee.hgap, fint=ee.fint
            )

        elif mad_etype == "rfcavity":
            newele = classes.Cavity(
                voltage=ee.volt * 1e6,
                frequency=ee.freq * 1e6,
                lag=ee.lag * 360,
            )

        elif mad_etype == "rfmultipole":
            newele = classes.RFMultipole(
                voltage=ee.volt * 1e6,
                frequency=ee.freq * 1e6,
                lag=ee.lag * 360,
<<<<<<< HEAD
                knl=ee.knl[:],
                ksl=ee.ksl[:],
                pn=ee.pnl[:],
                ps=ee.psl[:],
=======
                knl=ee.knl,
                ksl=ee.ksl,
                pn=[v * 360 for v in ee.pnl],
                ps=[v * 360 for v in ee.psl],
            )

        elif mad_etype == "crabcavity":
            newele = classes.RFMultipole(
                frequency=ee.freq * 1e6,
                knl=[ee.volt / sequence.beam.pc],
                pn=[ee.lag * 360 - 90],
>>>>>>> 5685950e
            )

        elif mad_etype == "beambeam":
            if ee.slot_id == 6 or ee.slot_id == 60:
                # BB interaction is 6D
                newele = classes.BeamBeam6D(
                    phi=0.0,
                    alpha=0.0,
                    x_bb_co=0.0,
                    y_bb_co=0.0,
                    charge_slices=[0.0],
                    zeta_slices=[0.0],
                    sigma_11=1.0,
                    sigma_12=0.0,
                    sigma_13=0.0,
                    sigma_14=0.0,
                    sigma_22=1.0,
                    sigma_23=0.0,
                    sigma_24=0.0,
                    sigma_33=0.0,
                    sigma_34=0.0,
                    sigma_44=0.0,
                    x_co=0.0,
                    px_co=0.0,
                    y_co=0.0,
                    py_co=0.0,
                    zeta_co=0.0,
                    delta_co=0.0,
                    d_x=0.0,
                    d_px=0.0,
                    d_y=0.0,
                    d_py=0.0,
                    d_zeta=0.0,
                    d_delta=0.0,
                )
            else:
                # BB interaction is 4D
                newele = classes.BeamBeam4D(
                    charge=0.0,
                    sigma_x=1.0,
                    sigma_y=1.0,
                    beta_r=1.0,
                    x_bb=0.0,
                    y_bb=0.0,
                    d_px=0.0,
                    d_py=0.0,
                )
        elif mad_etype == "placeholder":
            if ee.slot_id == 1:
                newele = classes.SpaceChargeCoasting(
                    line_density=0.0,
                    sigma_x=1.0,
                    sigma_y=1.0,
                    length=0.0,
                    x_co=0.0,
                    y_co=0.0,
                )
            elif ee.slot_id == 2:
                newele = classes.SpaceChargeBunched(
                    number_of_particles=0.0,
                    bunchlength_rms=0.0,
                    sigma_x=1.0,
                    sigma_y=1.0,
                    length=0.0,
                    x_co=0.0,
                    y_co=0.0,
                )
            else:
                newele = myDrift(length=ee.l)
        else:
            raise ValueError(f'MAD element "{mad_etype}" not recognized')

        yield eename, newele

        if install_apertures & (min(ee.aperture) > 0):
            if ee.apertype == "rectangle":
                newaperture = pysixtrack_elements.LimitRect(
                    min_x=-ee.aperture[0],
                    max_x=ee.aperture[0],
                    min_y=-ee.aperture[1],
                    max_y=ee.aperture[1],
                )
            elif ee.apertype == "ellipse":
                newaperture = pysixtrack_elements.LimitEllipse(
                    a=ee.aperture[0], b=ee.aperture[1]
                )
            else:
                raise ValueError("Aperture type not recognized")

            yield eename + "_aperture", newaperture

    if hasattr(seq, "length") and seq.length > old_pp:
        yield "drift_%d" % i_drift, myDrift(length=(seq.length - old_pp))


class MadPoint(object):
    @classmethod
    def from_survey(cls, name, mad):
        return cls(name, mad, use_twiss=False, use_survey=True)

    @classmethod
    def from_twiss(cls, name, mad):
        return cls(name, mad, use_twiss=True, use_survey=False)

    def __init__(self, name, mad, use_twiss=True, use_survey=True):

        self.use_twiss = use_twiss
        self.use_survey = use_survey

        if not (use_survey) and not (use_twiss):
            raise ValueError(
                "use_survey and use_twiss cannot be False at the same time"
            )

        self.name = name
        if use_twiss:
            twiss = mad.table.twiss
            names = twiss.name
        if use_survey:
            survey = mad.table.survey
            names = survey.name

        idx = np.where(names == name)[0][0]

        if use_twiss:
            self.tx = twiss.x[idx]
            self.ty = twiss.y[idx]
            self.tpx = twiss.px[idx]
            self.tpy = twiss.py[idx]
        else:
            self.tx = None
            self.ty = None
            self.tpx = None
            self.tpy = None

        if use_survey:
            self.sx = survey.x[idx]
            self.sy = survey.y[idx]
            self.sz = survey.z[idx]
            self.sp = np.array([self.sx, self.sy, self.sz])
            theta = survey.theta[idx]
            phi = survey.phi[idx]
            psi = survey.psi[idx]
        else:
            self.sx = None
            self.sy = None
            self.sz = None
            self.sp = None
            theta = 0.0
            phi = 0.0
            psi = 0.0

        thetam = np.array(
            [
                [np.cos(theta), 0, np.sin(theta)],
                [0, 1, 0],
                [-np.sin(theta), 0, np.cos(theta)],
            ]
        )
        phim = np.array(
            [
                [1, 0, 0],
                [0, np.cos(phi), np.sin(phi)],
                [0, -np.sin(phi), np.cos(phi)],
            ]
        )
        psim = np.array(
            [
                [np.cos(psi), -np.sin(psi), 0],
                [np.sin(psi), np.cos(psi), 0],
                [0, 0, 1],
            ]
        )
        wm = np.dot(thetam, np.dot(phim, psim))
        self.ex = np.dot(wm, np.array([1, 0, 0]))
        self.ey = np.dot(wm, np.array([0, 1, 0]))
        self.ez = np.dot(wm, np.array([0, 0, 1]))

        self.p = np.array([0.0, 0.0, 0.0])

        if use_twiss:
            self.p += self.ex * self.tx + self.ey * self.ty

        if use_survey:
            self.p += self.sp

    def dist(self, other):
        return np.sqrt(np.sum((self.p - other.p) ** 2))

    def distxy(self, other):
        dd = self.p - other.p
        return np.dot(dd, self.ex), np.dot(dd, self.ey)


def mad_benchmark(mtype, attrs, pc=0.2, x=0, px=0, y=0, py=0, t=0, pt=0):
    import pysixtrack
    from cpymad.madx import Madx

    mad = Madx(stdout=False)
    madtype = mad.command[mtype]
    mad.beam(particle="proton", pc=pc)
    madtype.clone("mm", **attrs)
    mad.input("bench: line=(mm)")
    mad.use(sequence="bench")
    mad.track(onepass=True, dump=False)
    mad.start(x=x, px=px, y=y, py=py, t=t, pt=pt)
    mad.run()
    mad.endtrack()
    p_mad = pysixtrack.Particles.from_madx_track(mad)
    p_six = p_mad.copy(0)
    line = pysixtrack.Line.from_madx_sequence(
        mad.sequence.bench, exact_drift=True
    )
    line.track(p_six)
    p_mad.copy(1).compare(p_six, rel_tol=0)
    return mad, line, p_mad, p_six<|MERGE_RESOLUTION|>--- conflicted
+++ resolved
@@ -91,14 +91,8 @@
                 voltage=ee.volt * 1e6,
                 frequency=ee.freq * 1e6,
                 lag=ee.lag * 360,
-<<<<<<< HEAD
                 knl=ee.knl[:],
                 ksl=ee.ksl[:],
-                pn=ee.pnl[:],
-                ps=ee.psl[:],
-=======
-                knl=ee.knl,
-                ksl=ee.ksl,
                 pn=[v * 360 for v in ee.pnl],
                 ps=[v * 360 for v in ee.psl],
             )
@@ -108,7 +102,6 @@
                 frequency=ee.freq * 1e6,
                 knl=[ee.volt / sequence.beam.pc],
                 pn=[ee.lag * 360 - 90],
->>>>>>> 5685950e
             )
 
         elif mad_etype == "beambeam":
